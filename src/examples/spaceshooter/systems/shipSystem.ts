--- conflicted
+++ resolved
@@ -11,22 +11,14 @@
 } from '../../spaceshooter';
 import level from '../levels/level_1';
 
-<<<<<<< HEAD
+
 export const SHIP_THRUST_RATE = 70;
 export const SHIP_ROTATION_RATE = Math.fround(Math.PI / 0.65);
-=======
-export const SHIP_THRUST_RATE = 108;
-export const SHIP_ROTATION_RATE = Math.fround(Math.PI / 0.7);
->>>>>>> 7b7b5866
 export const SHIP_RESPAWN_RADIUS = level.spawnRadius;
 export const SHIP_MAX_VELOCITY = 70;
 export const BULLET_DAMAGE = 100;
 export const BULLET_BOUNCINESS = 1;
-<<<<<<< HEAD
 export const SHIP_BOUNCINESS = 0.8;
-=======
-export const SHIP_BOUNCINESS = 0.68;
->>>>>>> 7b7b5866
 
 export default system<ShooterSchema>(
     ({
