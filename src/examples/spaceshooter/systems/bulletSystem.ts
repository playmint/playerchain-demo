import { system } from '../../../runtime/ecs';
import {
    Input,
    SESSION_START_SECONDS,
    SESSION_TIME_SECONDS,
    ShooterSchema,
    Tags,
    hasInput,
} from '../../spaceshooter';

<<<<<<< HEAD
export const BULLET_SPEED = 105;
export const BULLET_MAX_VELOCITY = 170;
export const BULLET_LIFETIME = 20; // seconds
export const BULLET_HEALTH_COST = 13;
export const BULLET_INHERIT_VELOCITY = 0.35; //What % velocity do they inherit from firing ship
=======
export const BULLET_SPEED = 100;
export const BULLET_MAX_VELOCITY = 300;
export const BULLET_LIFETIME = 15; // seconds
export const BULLET_HEALTH_COST = 14;
export const BULLET_INHERIT_VELOCITY = 1; //What % velocity do they inherit from firing ship
>>>>>>> 7b7b5866
export const DEATH_TIMER = 2; // seconds to wait after death before respawning

export default system<ShooterSchema>(
    ({
        rotation,
        query,
        hasTag,
        collider,
        players,
        stats,
        entity,
        velocity,
        position,
        deltaTime,
        t,
    }) => {
        const sessionEnd = SESSION_TIME_SECONDS / deltaTime;
        const sessionStart = SESSION_START_SECONDS / deltaTime;
        const bullets = query(Tags.IsBullet);

        // check bullet collisions
        for (const bullet of bullets) {
            // inactive bullets stored in the ship
            if (!entity.active[bullet]) {
                position.x[bullet] = position.x[entity.parent[bullet]];
                position.y[bullet] = position.y[entity.parent[bullet]];
                continue;
            }

            const hit = collider.hasCollided[bullet];
            if (hit && hasTag(hit, Tags.IsShip)) {
                position.x[bullet] = collider.collisionPointX[bullet];
                position.y[bullet] = collider.collisionPointY[bullet];
                velocity.x[bullet] = 0;
                velocity.z[bullet] = 0;
                entity.active[bullet] = 0; // hide on hit
                stats.health[bullet] = 0;
            }

            // run down bullet health
            if (stats.health[bullet] === 0) {
                entity.active[bullet] = 0;
            }
            //Destroy bullets when parent ship dies
            else if (stats.health[entity.parent[bullet]] === 0) {
                entity.active[bullet] = 0;
            } else {
                stats.health[bullet] = Math.max(
                    Math.fround(stats.health[bullet] - deltaTime),
                    0,
                );
            }
        }

        // for each player, fire bullets
        for (const player of players) {
            // skip invalid
            if (!player.ship) {
                return;
            }

            // No shooting if either round hasn't started (round == 0) or round has ended (t > round)
            if (t >= sessionEnd) {
                return;
            }

            // fire if can
            if (
                entity.active[player.ship] &&
                hasInput(player.input, Input.Fire) &&
                stats.health[player.ship] > BULLET_HEALTH_COST &&
                t < sessionEnd &&
                t > sessionStart
            ) {
                // find an available bullet
                const bullet = bullets.find(
                    (eid) =>
                        entity.parent[eid] === player.ship &&
                        !entity.active[eid],
                );
                if (!bullet) {
                    continue;
                }
                stats.health[player.ship] -= BULLET_HEALTH_COST;

                position.x[bullet] = position.x[player.ship];
                position.y[bullet] = position.y[player.ship];
                rotation.z[bullet] = rotation.z[player.ship];

                velocity.x[bullet] = Math.fround(
                    velocity.x[player.ship] * BULLET_INHERIT_VELOCITY +
                        Math.cos(rotation.z[player.ship]) * BULLET_SPEED,
                );
                velocity.y[bullet] = Math.fround(
                    velocity.y[player.ship] * BULLET_INHERIT_VELOCITY +
                        Math.sin(rotation.z[player.ship]) * BULLET_SPEED,
                );

                stats.health[bullet] = BULLET_LIFETIME; // Bullet "health" is lifetime of bullet before disappearing
                entity.generation[bullet] += 1;
                entity.active[bullet] = 1;
            }
        }
    },
);<|MERGE_RESOLUTION|>--- conflicted
+++ resolved
@@ -8,19 +8,13 @@
     hasInput,
 } from '../../spaceshooter';
 
-<<<<<<< HEAD
+
 export const BULLET_SPEED = 105;
 export const BULLET_MAX_VELOCITY = 170;
 export const BULLET_LIFETIME = 20; // seconds
 export const BULLET_HEALTH_COST = 13;
 export const BULLET_INHERIT_VELOCITY = 0.35; //What % velocity do they inherit from firing ship
-=======
-export const BULLET_SPEED = 100;
-export const BULLET_MAX_VELOCITY = 300;
-export const BULLET_LIFETIME = 15; // seconds
-export const BULLET_HEALTH_COST = 14;
-export const BULLET_INHERIT_VELOCITY = 1; //What % velocity do they inherit from firing ship
->>>>>>> 7b7b5866
+
 export const DEATH_TIMER = 2; // seconds to wait after death before respawning
 
 export default system<ShooterSchema>(
